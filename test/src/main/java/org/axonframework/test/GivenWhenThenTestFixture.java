--- conflicted
+++ resolved
@@ -1,230 +1,225 @@
-/*
- * Copyright (c) 2010-2011. Axon Framework
- *
- * Licensed under the Apache License, Version 2.0 (the "License");
- * you may not use this file except in compliance with the License.
- * You may obtain a copy of the License at
- *
- *     http://www.apache.org/licenses/LICENSE-2.0
- *
- * Unless required by applicable law or agreed to in writing, software
- * distributed under the License is distributed on an "AS IS" BASIS,
- * WITHOUT WARRANTIES OR CONDITIONS OF ANY KIND, either express or implied.
- * See the License for the specific language governing permissions and
- * limitations under the License.
- */
-
-package org.axonframework.test;
-
-import org.axonframework.commandhandling.CommandBus;
-import org.axonframework.commandhandling.CommandHandler;
-import org.axonframework.commandhandling.GenericCommandMessage;
-import org.axonframework.commandhandling.SimpleCommandBus;
-import org.axonframework.commandhandling.annotation.AnnotationCommandHandlerAdapter;
-<<<<<<< HEAD
-import org.axonframework.commandhandling.annotation.GenericCommandMessage;
-=======
-import org.axonframework.domain.AggregateIdentifier;
->>>>>>> f3a7c364
-import org.axonframework.domain.DomainEventMessage;
-import org.axonframework.domain.DomainEventStream;
-import org.axonframework.domain.EventMessage;
-import org.axonframework.domain.GenericDomainEventMessage;
-import org.axonframework.domain.SimpleDomainEventStream;
-import org.axonframework.eventhandling.EventBus;
-import org.axonframework.eventhandling.EventListener;
-import org.axonframework.eventsourcing.EventSourcedAggregateRoot;
-import org.axonframework.eventsourcing.EventSourcingRepository;
-import org.axonframework.eventstore.EventStore;
-import org.axonframework.eventstore.EventStoreException;
-import org.axonframework.monitoring.jmx.JmxConfiguration;
-import org.axonframework.repository.AggregateNotFoundException;
-
-import java.util.ArrayList;
-import java.util.Arrays;
-import java.util.Collection;
-import java.util.Deque;
-import java.util.LinkedList;
-import java.util.List;
-import java.util.UUID;
-
-import static org.axonframework.common.IdentifierValidator.validateIdentifier;
-
-/**
- * A test fixture that allows the execution of given-when-then style test cases. For detailed usage information, see
- * {@link org.axonframework.test.FixtureConfiguration}.
- *
- * @author Allard Buijze
- * @since 0.6
- */
-class GivenWhenThenTestFixture implements FixtureConfiguration, TestExecutor {
-
-    private EventSourcingRepository<?> repository;
-    private SimpleCommandBus commandBus;
-    private EventBus eventBus;
-    private Object aggregateIdentifier;
-    private EventStore eventStore;
-
-    private Collection<DomainEventMessage> givenEvents;
-
-    private Deque<DomainEventMessage> storedEvents;
-    private List<EventMessage> publishedEvents;
-    private long sequenceNumber = 0;
-
-    /**
-     * Initializes a new given-when-then style test fixture.
-     */
-    GivenWhenThenTestFixture() {
-        JmxConfiguration.getInstance().disableMonitoring();
-        aggregateIdentifier = UUID.randomUUID().toString();
-        eventBus = new RecordingEventBus();
-        commandBus = new SimpleCommandBus();
-        eventStore = new RecordingEventStore();
-        clearGivenWhenState();
-    }
-
-    @SuppressWarnings({"unchecked"})
-    @Override
-    public <T extends EventSourcedAggregateRoot> EventSourcingRepository<T> createRepository(Class<T> aggregateClass) {
-        registerRepository(new EventSourcingRepository<T>(aggregateClass));
-        return (EventSourcingRepository<T>) repository;
-    }
-
-    @Override
-    public FixtureConfiguration registerRepository(EventSourcingRepository<?> eventSourcingRepository) {
-        this.repository = eventSourcingRepository;
-        eventSourcingRepository.setEventBus(eventBus);
-        eventSourcingRepository.setEventStore(eventStore);
-        return this;
-    }
-
-    @Override
-    public FixtureConfiguration registerAnnotatedCommandHandler(Object annotatedCommandHandler) {
-        AnnotationCommandHandlerAdapter.subscribe(annotatedCommandHandler, commandBus);
-        return this;
-    }
-
-    @Override
-    @SuppressWarnings({"unchecked"})
-    public FixtureConfiguration registerCommandHandler(Class<?> commandType, CommandHandler commandHandler) {
-        commandBus.subscribe(commandType, commandHandler);
-        return this;
-    }
-
-    @Override
-    public TestExecutor given(Object... domainEvents) {
-        return given(Arrays.asList(domainEvents));
-    }
-
-    @Override
-    public TestExecutor given(List<?> domainEvents) {
-        clearGivenWhenState();
-        for (Object event : domainEvents) {
-            this.givenEvents.add(new GenericDomainEventMessage<Object>(
-                    aggregateIdentifier,
-                    sequenceNumber++,
-                    event, null
-            ));
-        }
-        return this;
-    }
-
-    @SuppressWarnings({"unchecked"})
-    @Override
-    public ResultValidator when(Object command) {
-        ResultValidatorImpl resultValidator = new ResultValidatorImpl(storedEvents, publishedEvents);
-        commandBus.dispatch(GenericCommandMessage.asCommandMessage(command), resultValidator);
-        return resultValidator;
-    }
-
-    private void clearGivenWhenState() {
-        storedEvents = new LinkedList<DomainEventMessage>();
-        publishedEvents = new ArrayList<EventMessage>();
-        givenEvents = new ArrayList<DomainEventMessage>();
-        sequenceNumber = 0;
-    }
-
-    @Override
-    public Object getAggregateIdentifier() {
-        return aggregateIdentifier;
-    }
-
-    @Override
-    public void setAggregateIdentifier(Object aggregateIdentifier) {
-        validateIdentifier(aggregateIdentifier.getClass());
-        this.aggregateIdentifier = aggregateIdentifier;
-    }
-
-    @Override
-    public CommandBus getCommandBus() {
-        return commandBus;
-    }
-
-    @Override
-    public EventBus getEventBus() {
-        return eventBus;
-    }
-
-    @Override
-    public EventStore getEventStore() {
-        return eventStore;
-    }
-
-    @Override
-    public EventSourcingRepository<?> getRepository() {
-        return repository;
-    }
-
-    private class RecordingEventStore implements EventStore {
-
-        @Override
-        public void appendEvents(String type, DomainEventStream events) {
-            while (events.hasNext()) {
-                DomainEventMessage next = events.next();
-                validateIdentifier(next.getAggregateIdentifier().getClass());
-                if (!storedEvents.isEmpty()) {
-                    DomainEventMessage lastEvent = storedEvents.peekLast();
-                    if (!lastEvent.getAggregateIdentifier().equals(next.getAggregateIdentifier())) {
-                        throw new EventStoreException("Writing events for an unexpected aggregate. This could "
-                                                              + "indicate that a wrong aggregate is being triggered.");
-                    } else if (lastEvent.getSequenceNumber() != next.getSequenceNumber() - 1) {
-                        throw new EventStoreException(String.format("Unexpected sequence number on stored event. "
-                                                                            + "Expected %s, but got %s.",
-                                                                    lastEvent.getSequenceNumber() + 1,
-                                                                    next.getSequenceNumber()));
-                    }
-                }
-                storedEvents.add(next);
-            }
-        }
-
-        @Override
-        public DomainEventStream readEvents(String type, Object identifier) {
-            if (!aggregateIdentifier.equals(identifier)) {
-                throw new EventStoreException("You probably want to use aggregateIdentifier() on your fixture "
-                                                      + "to get the aggregate identifier to use");
-            }
-            if (givenEvents.isEmpty()) {
-                throw new AggregateNotFoundException(identifier,
-                                                     "No 'given' events were configured for this aggregate.");
-            }
-            return new SimpleDomainEventStream(givenEvents);
-        }
-    }
-
-    private class RecordingEventBus implements EventBus {
-
-        @Override
-        public void publish(EventMessage event) {
-            publishedEvents.add(event);
-        }
-
-        @Override
-        public void subscribe(EventListener eventListener) {
-        }
-
-        @Override
-        public void unsubscribe(EventListener eventListener) {
-        }
-    }
-}
+/*
+ * Copyright (c) 2010-2011. Axon Framework
+ *
+ * Licensed under the Apache License, Version 2.0 (the "License");
+ * you may not use this file except in compliance with the License.
+ * You may obtain a copy of the License at
+ *
+ *     http://www.apache.org/licenses/LICENSE-2.0
+ *
+ * Unless required by applicable law or agreed to in writing, software
+ * distributed under the License is distributed on an "AS IS" BASIS,
+ * WITHOUT WARRANTIES OR CONDITIONS OF ANY KIND, either express or implied.
+ * See the License for the specific language governing permissions and
+ * limitations under the License.
+ */
+
+package org.axonframework.test;
+
+import org.axonframework.commandhandling.CommandBus;
+import org.axonframework.commandhandling.CommandHandler;
+import org.axonframework.commandhandling.GenericCommandMessage;
+import org.axonframework.commandhandling.SimpleCommandBus;
+import org.axonframework.commandhandling.annotation.AnnotationCommandHandlerAdapter;
+import org.axonframework.domain.DomainEventMessage;
+import org.axonframework.domain.DomainEventStream;
+import org.axonframework.domain.EventMessage;
+import org.axonframework.domain.GenericDomainEventMessage;
+import org.axonframework.domain.SimpleDomainEventStream;
+import org.axonframework.eventhandling.EventBus;
+import org.axonframework.eventhandling.EventListener;
+import org.axonframework.eventsourcing.EventSourcedAggregateRoot;
+import org.axonframework.eventsourcing.EventSourcingRepository;
+import org.axonframework.eventstore.EventStore;
+import org.axonframework.eventstore.EventStoreException;
+import org.axonframework.monitoring.jmx.JmxConfiguration;
+import org.axonframework.repository.AggregateNotFoundException;
+
+import java.util.ArrayList;
+import java.util.Arrays;
+import java.util.Collection;
+import java.util.Deque;
+import java.util.LinkedList;
+import java.util.List;
+import java.util.UUID;
+
+import static org.axonframework.common.IdentifierValidator.validateIdentifier;
+
+/**
+ * A test fixture that allows the execution of given-when-then style test cases. For detailed usage information, see
+ * {@link org.axonframework.test.FixtureConfiguration}.
+ *
+ * @author Allard Buijze
+ * @since 0.6
+ */
+class GivenWhenThenTestFixture implements FixtureConfiguration, TestExecutor {
+
+    private EventSourcingRepository<?> repository;
+    private SimpleCommandBus commandBus;
+    private EventBus eventBus;
+    private Object aggregateIdentifier;
+    private EventStore eventStore;
+
+    private Collection<DomainEventMessage> givenEvents;
+
+    private Deque<DomainEventMessage> storedEvents;
+    private List<EventMessage> publishedEvents;
+    private long sequenceNumber = 0;
+
+    /**
+     * Initializes a new given-when-then style test fixture.
+     */
+    GivenWhenThenTestFixture() {
+        JmxConfiguration.getInstance().disableMonitoring();
+        aggregateIdentifier = UUID.randomUUID().toString();
+        eventBus = new RecordingEventBus();
+        commandBus = new SimpleCommandBus();
+        eventStore = new RecordingEventStore();
+        clearGivenWhenState();
+    }
+
+    @SuppressWarnings({"unchecked"})
+    @Override
+    public <T extends EventSourcedAggregateRoot> EventSourcingRepository<T> createRepository(Class<T> aggregateClass) {
+        registerRepository(new EventSourcingRepository<T>(aggregateClass));
+        return (EventSourcingRepository<T>) repository;
+    }
+
+    @Override
+    public FixtureConfiguration registerRepository(EventSourcingRepository<?> eventSourcingRepository) {
+        this.repository = eventSourcingRepository;
+        eventSourcingRepository.setEventBus(eventBus);
+        eventSourcingRepository.setEventStore(eventStore);
+        return this;
+    }
+
+    @Override
+    public FixtureConfiguration registerAnnotatedCommandHandler(Object annotatedCommandHandler) {
+        AnnotationCommandHandlerAdapter.subscribe(annotatedCommandHandler, commandBus);
+        return this;
+    }
+
+    @Override
+    @SuppressWarnings({"unchecked"})
+    public FixtureConfiguration registerCommandHandler(Class<?> commandType, CommandHandler commandHandler) {
+        commandBus.subscribe(commandType, commandHandler);
+        return this;
+    }
+
+    @Override
+    public TestExecutor given(Object... domainEvents) {
+        return given(Arrays.asList(domainEvents));
+    }
+
+    @Override
+    public TestExecutor given(List<?> domainEvents) {
+        clearGivenWhenState();
+        for (Object event : domainEvents) {
+            this.givenEvents.add(new GenericDomainEventMessage<Object>(
+                    aggregateIdentifier,
+                    sequenceNumber++,
+                    event, null
+            ));
+        }
+        return this;
+    }
+
+    @SuppressWarnings({"unchecked"})
+    @Override
+    public ResultValidator when(Object command) {
+        ResultValidatorImpl resultValidator = new ResultValidatorImpl(storedEvents, publishedEvents);
+        commandBus.dispatch(GenericCommandMessage.asCommandMessage(command), resultValidator);
+        return resultValidator;
+    }
+
+    private void clearGivenWhenState() {
+        storedEvents = new LinkedList<DomainEventMessage>();
+        publishedEvents = new ArrayList<EventMessage>();
+        givenEvents = new ArrayList<DomainEventMessage>();
+        sequenceNumber = 0;
+    }
+
+    @Override
+    public Object getAggregateIdentifier() {
+        return aggregateIdentifier;
+    }
+
+    @Override
+    public void setAggregateIdentifier(Object aggregateIdentifier) {
+        validateIdentifier(aggregateIdentifier.getClass());
+        this.aggregateIdentifier = aggregateIdentifier;
+    }
+
+    @Override
+    public CommandBus getCommandBus() {
+        return commandBus;
+    }
+
+    @Override
+    public EventBus getEventBus() {
+        return eventBus;
+    }
+
+    @Override
+    public EventStore getEventStore() {
+        return eventStore;
+    }
+
+    @Override
+    public EventSourcingRepository<?> getRepository() {
+        return repository;
+    }
+
+    private class RecordingEventStore implements EventStore {
+
+        @Override
+        public void appendEvents(String type, DomainEventStream events) {
+            while (events.hasNext()) {
+                DomainEventMessage next = events.next();
+                validateIdentifier(next.getAggregateIdentifier().getClass());
+                if (!storedEvents.isEmpty()) {
+                    DomainEventMessage lastEvent = storedEvents.peekLast();
+                    if (!lastEvent.getAggregateIdentifier().equals(next.getAggregateIdentifier())) {
+                        throw new EventStoreException("Writing events for an unexpected aggregate. This could "
+                                                              + "indicate that a wrong aggregate is being triggered.");
+                    } else if (lastEvent.getSequenceNumber() != next.getSequenceNumber() - 1) {
+                        throw new EventStoreException(String.format("Unexpected sequence number on stored event. "
+                                                                            + "Expected %s, but got %s.",
+                                                                    lastEvent.getSequenceNumber() + 1,
+                                                                    next.getSequenceNumber()));
+                    }
+                }
+                storedEvents.add(next);
+            }
+        }
+
+        @Override
+        public DomainEventStream readEvents(String type, Object identifier) {
+            if (!aggregateIdentifier.equals(identifier)) {
+                throw new EventStoreException("You probably want to use aggregateIdentifier() on your fixture "
+                                                      + "to get the aggregate identifier to use");
+            }
+            if (givenEvents.isEmpty()) {
+                throw new AggregateNotFoundException(identifier,
+                                                     "No 'given' events were configured for this aggregate.");
+            }
+            return new SimpleDomainEventStream(givenEvents);
+        }
+    }
+
+    private class RecordingEventBus implements EventBus {
+
+        @Override
+        public void publish(EventMessage event) {
+            publishedEvents.add(event);
+        }
+
+        @Override
+        public void subscribe(EventListener eventListener) {
+        }
+
+        @Override
+        public void unsubscribe(EventListener eventListener) {
+        }
+    }
+}